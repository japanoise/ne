(This file, CHANGES, lists fixes. See NEWS for new features and enhancements.)

3.0.2

  * Fixed missing screen update after ABOUT (regression introduced in 3.0.1).
    Thanks to Brian Callahan for reporting this bug.

  * Help command uses its optional parameter again.

  * PasteVert behaves beyond the right end of lines again.

  * AutoComplete keeps words containing apostrophes as single words ("can't"
    instead of "can" and "t").

  * Home, End, Tab keys now work in menus.

<<<<<<< HEAD
  * Backward FindRegExp works again.
=======
  * Resizing the window in inputs, requesters is more sane.
>>>>>>> 863bc03a

3.0.1 2015-06-22

  * Updated version of GNU regex library provides 64-bit regular
    expressions.

  * We no longer assign stdin, fixing a *BSD compatibility problem (thanks
    to Brian Callahan for reporting this issue).

  * Fixed missing screen update at startup when no default autoprefs are
    available.

3.0  2015-06-18

  * Allow remapping of character SEQuences in .keys files.

  * Global macros are now loaded from NE_GLOBAL_DIR/macros rather than
    NE_GLOBAL_DIR (/usr/local/share/ne/macros vs /usr/local/share/ne).

2.6  2015-04-17

  * Ancient bug with vertical clip edges fixed.

  * AutoComplete occasionally would omit some completions.

  * Exit attempts to save all modified documents even if one cannot be saved.
    (It used to give up on the first error.)

  * Avoid crash when resizing window while command prompt is active.

  * Avoid SaveMacro optimization before Undo, called macros.

2.5  2012-12-24

  * Pathologically long-running PARAGRAPH commands are now stoppable (^-\).

  * Moved modified flag '*' to right end of status line to be easier to see.

  * COPY, CUT, ERASE copy the correct text to the clip and do not crash
    any more when in free form mode and cursor or mark is beyond the
    end of a line.

  * ReplaceOnce was returning a generic error code instead of success,
    thus stopping macros.

2.4  2012-04-10

  * CLOSEDOC and QUIT (^Q and Alt-Q) now close string requesters just like Esc.

  * Macro calling macros are now stopped at an arbitrary depth of 32 calls.

  * Last command of a loaded macro w/o trailing new-line now works.

  * Vertical block selections where mark is below cursor select correct text.

  * Mark right of a tab no longer moves when you change tab size.

  * MARK and MARKVERT with no parameters always set rather than toggle the mark.

  * Cursor no longer goes to start of line when you change tab size.

  * A couple of operations in free form mode (joining the first line with
    the following one and deleting a block with an extreme beyond the end
    of file) should not cause crashes anymore.

  * AUTOCOMPLETE could sometimes insert an inadvertent trailing "*".

2.3  2011-10-28

  * Fixed ridiculously old bug when copying a block and the marker is
    after the cursor.

  * Tweak to syntax file for java.

  * Changed build date in "About" to ISO YYYY-MM-DD format.

  * Tweak suspend to signal process group; reduce chance of apparent hang.

  * Instantaneous window resize works again.

  * Now we display an error message (instead of crashing or returning an
    I/O error) when a file is too large (>=2GiB).

  * We no longer set the buffer filename in case of I/O error.

2.2  2011-01-23

  * Fixed memory allocation macros in regex code from glibc to work on systems
    that return NULL on zero-sized allocations.

  * In makefile, made explicit the dependencies for regex.o.

  * Fixed bug in "AdjustView R" that could push current character off screen.

  * Ensure tab size remains less than half the window width when the window
    changes size.

  * Fixed buggy out-of-memory handling when loading files.

  * Fixed buggy HTML/CSS syntax highlighting.

  * Fixed wrong background line colour when clearing to the end of line.

  * ToUpper and ToLower now stop when they reach the end of a document.

2.1  2010-03-17

  * Fixed efficiency bug introduced with syntax highlighting: ne should now
    be much more responsive along slow connections.

  * Fixed old, bad, shameful bug: complex assertions were compiled into
    the code even for the non-debug version. As a result, ne was deadly
    slow on large files.

  * Fixed small mistakes in the keyboard sequences displayed in the menus,
    and small discrepancies between default.keys/default.menus and reality
    (thanks to John Gabriele for having pointed out this).

  * In some cases after a keyboard timeout an ESC character was left in
    the keyboard buffer, causing weird behaviours.

  * Probably really (this time) fixed problems with regexps matching empty strings.

  * BackSpace and Delete behave better in FreeForm mode.
<|MERGE_RESOLUTION|>--- conflicted
+++ resolved
@@ -14,11 +14,10 @@
 
   * Home, End, Tab keys now work in menus.
 
-<<<<<<< HEAD
   * Backward FindRegExp works again.
-=======
+
   * Resizing the window in inputs, requesters is more sane.
->>>>>>> 863bc03a
+
 
 3.0.1 2015-06-22
 
