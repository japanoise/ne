/* Main typedefs and defines.

<<<<<<< HEAD
	Copyright (C) 1993-1998 Sebastiano Vigna
	Copyright (C) 1999-2016 Todd M. Lewis and Sebastiano Vigna
=======
	Copyright (C) 1993-1998 Sebastiano Vigna 
	Copyright (C) 1999-2017 Todd M. Lewis and Sebastiano Vigna
>>>>>>> 231b9a4b

	This file is part of ne, the nice editor.

	This library is free software; you can redistribute it and/or modify it
	under the terms of the GNU General Public License as published by
	the Free Software Foundation; either version 3 of the License, or (at your
	option) any later version.

	This library is distributed in the hope that it will be useful, but
	WITHOUT ANY WARRANTY; without even the implied warranty of MERCHANTABILITY
	or FITNESS FOR A PARTICULAR PURPOSE.  See the GNU General Public License
	for more details.

	You should have received a copy of the GNU General Public License
	along with this program; if not, see <http://www.gnu.org/licenses/>.  */


#include <stdio.h>
#include <stdlib.h>
#include <stddef.h>
#include <string.h>
#include <stdint.h>
#include <inttypes.h>
#include <stdbool.h>

#define PARAMS(protos) protos
#include "syn_types.h"
#include "syn_hash.h"
#include "syn_regex.h"
#include "syn_utf8.h"
#include "syn_utils.h"

#include <limits.h>
#include <fcntl.h>
#include <ctype.h>
#include <sys/types.h>
#include <sys/stat.h>

#ifndef TERMCAP
#include <curses.h>
#include <term.h>
#else
#include "info2cap.h"
#endif

#include <termios.h>


#include "termchar.h"
#include "utf8.h"

#define CURDIR "."
#include <unistd.h>

#ifndef min
#define   min(a,b)    ((a)<(b)?(a):(b))
#endif
#ifndef max
#define   max(a,b)    ((a)>(b)?(a):(b))
#endif

/* Include the list of all possible actions that do_action() can execute.
   Note also that menu handling is governed by such a command (ESCAPE). */

#include "enums.h"

/* The input_class of a character is a first differentiation between
   alphabetic, command-activating, and ignorable character. The class[] vector
   (indexed by the extended character code) gives back the input class. */

typedef enum {
	ALPHA, COMMAND, RETURN, TAB, IGNORE, INVALID, INPUT_CLASS_COUNT
} input_class;

extern const char *input_class_names[];

/* The name of the default preferences file. */

#define DEF_PREFS_NAME     ".default"

/* The name of the syntax subdirectory (global and local). */

#define SYNTAX_DIR         "syntax"

/* This is the extension of syntax definition files. */

#define SYNTAX_EXT         ".jsf"

/* The name of the file containing the mappings from extensions to syntax names. */

#define EXT_2_SYN          "ext2syn"

/* Files with more than this number of characters will not have syntax highlighting enabled automatically. */

#define MAX_SYNTAX_SIZE		(10000000)

/* This is the name taken by unnamed documents. */

#define UNNAMED_NAME       "<unnamed>"

/* The number of key codes, including ISO-8859-1 plus 256 extra codes. */

#define NUM_KEYS           (256+256)

/* A key code that has class INVALID. */

#define INVALID_CHAR       INT_MIN

/* The mask for commands. */

#define COMMAND_MASK       0x80000000

#define CHAR_CLASS(c) ( ((c)<0) ? (((c) == INVALID_CHAR) ? INVALID : COMMAND) : ((c)>0xFF) ? ALPHA : char_class[(c)] )

/* This number is used throughout ne when an integer has to be expanded in
   characters. It is expected that sprintf("%d")ing an integer will produce a
   string shorter than the following number. PORTABILITY PROBLEM: improbable,
   but possible. */

#define MAX_INT_LEN        32

/* A buffer or clip at any given time may be marked as ASCII, UTF-8 or
   8-bit. This means, respectively, that it contains just bytes below 0x80, an
   UTF-8-encoded byte sequence or an arbitrary byte sequence.

   The attribution is lazy, but stable. This means that a buffer starts as ASCII,
   and becomes UTF-8 or 8-bit as soon as some insertion makes it necessary. This
   is useful to delay the encoding choice as much as possible. */

typedef enum {
	ENC_ASCII = 0, ENC_UTF8, ENC_8_BIT
} encoding_type;

/* Bookmark designations. User get 0 through 9 plus the AUTO_BOOKMARK '-'. */

enum {
	MAX_USER_BOOKMARK = 9,
	AUTO_BOOKMARK,
	WORDWRAP_BOOKMARK,
	NUM_BOOKMARKS
};

enum {
	COMPLETE_NONE = 0,     /* 0b000 */
	COMPLETE_FILE,         /* 0b001 */
	COMPLETE_CMD,          /* 0b010 */
	COMPLETE_CMD_OR_FILE,  /* 0b011 */
	COMPLETE_SYNTAX        /* 0b100 */
};

/* This provides a mechanism to easily create a list for request(). */

typedef struct {
	int (*cmpfnc)(const char *, const char *);
	unsigned int
		allow_dupes:1,     /* Searches are more efficient if we have no duplicate entries. */
		allow_reorder:1,   /* Allow NextDoc/PrevDoc keys to re-order entries. */
		ignore_tab:1,      /* Permits Tab to exit requester. */
		reordered:1;       /* Indicates whether reordering was done during request. */
	char suffix;
	
	int cur_entries;
	int alloc_entries;
	int max_entry_len;
	int fuzz_len;         /* Length of matching substring */ 
	char **entries;
	int *orig_order;      /* maps from current order to original order when allow_reorder is true. */
	
	int cur_chars;
	int alloc_chars;
	char *chars;
} req_list;

/* These are the list and node structures used throughout ne. See the exec.c
   source for some elaborations on the subject. */

typedef struct struct_node {
	struct struct_node *next;
	struct struct_node *prev;
} node;


typedef struct {
	node *head;
	node *tail;
	node *tail_pred;
} list;



/* All the structures that follow have an assertion macro which checks for
   partial internal consistency of the structure. These macros are extensively
   used in the code. */


/* This structure represent a sequence, or stream, of NULL-terminated
   strings. It is used for many purposes, such as storage of macros, clips,
   etc. General functions allow to allocate, free, load, save and append to
   such streams. Size represent the size of the chunk of memory pointed to by
   stream, while len gives you the number of bytes currently used. You can
   append in the last size-len bytes, or realloc() stream, updating size
   correspondingly. */

typedef struct {
	int64_t size, len;
	char *stream;
	encoding_type encoding;
} char_stream;


#ifndef NDEBUG
#define assert_char_stream(cs) {if ((cs)) {\
	assert((cs)->len<=(cs)->size);\
	assert((cs)->len >= 0);\
	assert(((cs)->size == 0) == ((cs)->stream == NULL));\
}}
#else
#define assert_char_stream(cs) ;
#endif


/* This structure defines a line descriptor; it is a node containing a pointer
   to the line text, and an integer containing the line length in bytes. The
   line pointer by ld_text is NOT NULL-terminated. line_len is zero iff line
   is NULL, in which case we are representing an empty line. ld_node->next
   is NULL iff this node is free for use. */


typedef struct {
	node ld_node;
	char *line;
	int64_t line_len;
	HIGHLIGHT_STATE highlight_state; /* Initial highlight state for this line */
} line_desc;

/* The purpose of this structure is to provide the byte count for allocating
   line descriptors when no syntax highlighting is required.  */

typedef struct {
	node ld_node;
	char *line;
	int64_t line_len;
} no_syntax_line_desc;

#ifndef NDEBUG
#define assert_line_desc(ld, encoding) {if ((ld)) { \
	assert((ld)->line_len >= 0);\
	assert(((ld)->line == NULL) == ((ld)->line_len == 0));\
	assert(((ld)->line_len == 0) || ((ld)->line[0] != 0 && (ld)->line[(ld)->line_len - 1] != 0));\
	if (encoding == ENC_UTF8) { int i = 0; while(i < (ld)->line_len) { assert(utf8len((ld)->line[i]) > 0); i = next_pos((ld)->line, i, encoding);} } \
}}
#else
#define assert_line_desc(ld, encoding) ;
#endif


/* This structure defines a pool of line descriptors. pool points to an
   array of size line descriptors. The first free descriptor is contained in
   first_free. The last free descriptor is contained in last_free. The
   allocated_items field keeps track of how many items are allocated. */

typedef struct {
	node ldp_node;
	list free_list;
	int64_t size;
	int64_t allocated_items;
	line_desc *pool;
} line_desc_pool;

#ifndef NDEBUG
#define assert_line_desc_pool(ldp) {if ((ldp)) {\
	assert((ldp)->allocated_items <= (ldp)->size);\
	assert((ldp)->allocated_items == (ldp)->size || (ldp)->free_list.head->next);\
	assert((ldp)->pool != NULL);\
	assert((ldp)->size != 0);\
}}
#else
#define assert_line_desc_pool(ldp) ;
#endif



/* This structure defines a pool of characters. size represents the size of
   the pool pointed by pool, while first_used and last_used represent
   the min and max characters which are used. A character is not used if it
   is zero. It is perfectly possible (and likely) that between first_used
   and last_used there are many free chars, which are named "lost" chars. See
   the source buffer.c for some elaboration on the subject. */

typedef struct {
	node cp_node;
	int64_t size;
	int64_t first_used, last_used;
	char *pool;
} char_pool;

#ifndef NDEBUG
#define assert_char_pool(cp) {if ((cp)) {\
	assert((cp)->first_used<=(cp)->first_used);\
	assert((cp)->pool[(cp)->first_used] != 0);\
	assert((cp)->first_used >= 0);\
	assert((cp)->first_used == 0 || (cp)->pool[(cp)->first_used - 1] == 0);\
	assert((cp)->pool[(cp)->last_used] != 0);\
	assert((cp)->last_used >= 0);\
	assert((cp)->last_used == (cp)->size - 1 || (cp)->pool[(cp)->last_used + 1] == 0);\
	assert((cp)->pool != NULL);\
	assert((cp)->size != 0);\
}}
#else
#define assert_char_pool(cp) ;
#endif


/* This structure defines a macro. A macro is just a stream plus a node, a
   file name and a hash code relative to the filename (it is used to make the
   search for a given macro quicker). */

typedef struct struct_macro_desc {
	struct struct_macro_desc *next;
	char *name;
	char_stream *cs;
} macro_desc;

#ifndef NDEBUG
#define assert_macro_desc(md) if (md) assert_char_stream((md)->cs);
#else
#define assert_macro_desc(md) ;
#endif


/* This structure defines a clip. Clip are numbered from 0 onwards, and
   contain a stream of characters. The stream may be optionally marked as UTF-8. */

typedef struct {
	node cd_node;
	int n;
	char_stream *cs;
} clip_desc;

#ifndef NDEBUG
#define assert_clip_desc(cd) {if ((cd)) {\
	assert((cd)->n >= 0);\
	assert_char_stream((cd)->cs);\
}}
#else
#define assert_clip_desc(cd) ;
#endif

/* An undo step is given by a position, a transformation which can be
   INSERT_CHAR or DELETE_CHAR and the length of the stream to which the
   transformation applies. For compactness reasons, the transformation is
   really stored in the sign of the length. Plus means insert, minus means
   delete. Note also that pos can be negative, in which case the real position
   is -(pos+1), and the undo step is linked to the following one (in the sense
   that they should be performed indivisibly). */

typedef struct {
	int64_t line;
	int64_t pos;
	int64_t len;
} undo_step;




/* This structure defines an undo buffer. steps points to an array of
   steps_size undo_steps, used up to cur_step. last_step represent the undo step
   which is the next to be redone in case some undo had place. Note that the
   characters stored in streams, which are used when executing an insertion undo
   step, are not directly pointed to by the undo step. The correct position is
   calculated incrementally, and kept in cur_stream and last_stream.  Redo
   contains the stream of characters necessary to perform the redo
   steps. last_save_step is the step (if any) corresponding to the last successful
   buffer save operation. */

typedef struct {
	undo_step *steps;
	char *streams;
	char_stream redo;
	int64_t steps_size;
	int64_t streams_size;
	int64_t cur_step;
	int64_t cur_stream;
	int64_t last_step;
	int64_t last_stream;
	int64_t last_save_step;
} undo_buffer;

#ifndef NDEBUG
#define assert_undo_buffer(ub) {if ((ub)) {\
	assert((ub)->cur_step<=(ub)->last_step);\
	assert((ub)->cur_stream<=(ub)->last_stream);\
	assert((ub)->cur_step<=(ub)->steps_size);\
	assert((ub)->cur_stream<=(ub)->streams_size);\
	assert((ub)->last_step<=(ub)->steps_size);\
	assert((ub)->last_stream<=(ub)->streams_size);\
	assert_char_stream(&(ub)->redo);\
}}
#else
#define assert_undo_buffer(ub) ;
#endif

/* This structure defines all the per document options which can be
   used with PushPrefs and PopPrefs. */

typedef struct {
	int cur_clip;
	int tab_size;
	int right_margin;
	unsigned int
		free_form:1,       /* Editing is free form (cursor can be anywhere) */
		hex_code:1,        /* Show hexadecimal code under the cursor */
		word_wrap:1,       /* Word wrap is on */
		auto_indent:1,     /* Replicate indentation when creating a new line */
		preserve_cr:1,     /* Preserve Carriage Returns, don't treat as line terminators. */
		insert:1,          /* Insert mode */
		do_undo:1,         /* Record each action and allow undoing it */
		auto_prefs:1,      /* Use autoprefs */
		no_file_req:1,     /* Do not display the file requester */
		read_only:1,       /* Read-only mode */
		search_back:1,     /* Last search was backwards */
		case_search:1,     /* Look at case matching in searches */
		tabs:1,            /* TAB inserts TABs(1) vs. spaces(0) */
		del_tabs:1,        /* DEL/BS deletes tab's worth of space. */
		shift_tabs:1,      /* Shift may insert tabs, but only if tabs is also true */
		automatch:4,       /* Automatically match visible brackets */
		binary:1,          /* Load and save in binary mode */
		utf8auto:1,        /* Try to detect automatically UTF-8 */
		visual_bell:1;     /* Prefer visible bell to audible */
  } options_t;

#ifndef NDEBUG
#define assert_options(o) {if ((o)) {\
	assert((o)->tab_size > 0);\
	assert_undo_buffer(&(b)->undo);\
}}
#else
#define assert_options(o) ;
#endif

/* This structure defines a buffer node; a buffer is composed by two lists,
   the list of line descriptor pools and the list of character pools, plus some
   data as the current window and cursor position. The line descriptors are
   kept in a list, too. The other fields are more or less self-documented.
   wanted_x represents the position the cursor would like to be on, but cannot
   because a line is too short or because it falls inside a TAB expansion. When
   a flag is declared as multilevel, this means that the flag is
   incremented/decremented rather than set/unset, so that activations and
   deactivations can be nested. */

typedef struct {
	node b_node;
	list line_desc_pool_list;
	list line_desc_list;
	list char_pool_list;
	line_desc *cur_line_desc;
	line_desc *top_line_desc;
	char_stream *cur_macro;
	char_stream *last_deleted;
	char *filename;
	char *find_string;
	char *replace_string;
	char *command_line;
	unsigned long mtime;      /* mod time of on-disk file when it was last loaded/saved, or 0 */
	int64_t win_x, win_y;     /* line and pos of upper left-most visible character. */
	int cur_x, cur_y;         /* position of cursor within the window */
	int64_t wanted_x;         /* desired x position modulo short lines, tabs, etc. Valid only if x_wanted is true. */
	int64_t wanted_y;         /* desired y position modulo top or bottom of buffer. Valid if y_wanted is true. */
	int64_t wanted_cur_y;     /* desired cur_y, valid if y_wanted is true */
	int64_t cur_line;         /* the current line */
	int64_t cur_pos;          /* position of cursor within the document buffer (counts bytes) */
	int64_t cur_char;         /* position of cursor within the attribute buffer (counts characters) */
	int64_t num_lines;
	int64_t block_start_line, block_start_pos;
	struct {
		int shown;
		int x;                 /* Visual (on-screen) coordinates of the highlighted bracket, if shown is true. */
		int y;
	} automatch;
	int64_t allocated_chars;
	int64_t free_chars;
	encoding_type encoding;
	undo_buffer undo;
	struct {
		int64_t pos;
		int64_t line;
		int cur_y;
	} bookmark[NUM_BOOKMARKS];
	int bookmark_mask;          /* bit N is set if bookmark[N] is set */
	int cur_bookmark;           /* For Goto(Next|Prev)Bookmark. */

	struct high_syntax *syn;    /* Syntax loaded for this buffer. */
	uint32_t *attr_buf;              /* If attr_len >= 0, a pointer to the list of *current* attributes of the *current* line. */
	int64_t attr_size;              /* attr_buf size. */
	int64_t attr_len;               /* attr_buf valid number of characters, or -1 to denote that attr_buf is not valid. */
	HIGHLIGHT_STATE next_state; /* If attr_len >= 0, the state after the *current* line. */

	int link_undos;             /* Link the undo steps. Multilevel. */

	unsigned int
		is_modified:1,           /* Buffer has been modified since last save */
		recording:1,             /* We are recording a macro */
		marking:1,               /* We are marking a block */
		x_wanted:1,              /* We're not where we would like to be */
		y_wanted:1,              /* We've been paging up/down */
		exec_only_options:1,     /* Only option changes can be executed */
		last_was_replace:1,      /* The last search operation was a replace */
		last_was_regexp:1,       /* The last search operation was done with regexps */
		undoing:1,               /* We are currently undoing an action */
		redoing:1,               /* We are currently redoing an action */
		mark_is_vertical:1,      /* The current marking is vertical */
		atomic_undo:1,           /* subsequent commands undo as a block */
		executing_macro:1,       /* We are currently executing a macro. */
		executing_internal_macro:1,  /* We are currently executing the internal macro of the current buffer */
		is_CRLF:1;               /* Buffer should be saved with CR/LF terminators */

	unsigned int find_string_changed; /* 0 = unset; 1 = force; else prior search's serial number */

	options_t opt;              /* These get pushed/popped on the prefs stack */
} buffer;


#ifndef NDEBUG
#define assert_buffer(b) {if ((b)) {\
	assert((b)->line_desc_list.head->next == NULL || (b)->cur_line_desc != NULL);\
	assert((b)->line_desc_list.head->next == NULL || (b)->top_line_desc != NULL);\
	assert_line_desc((b)->cur_line_desc, (b)->encoding);\
	assert_line_desc((b)->top_line_desc, (b)->encoding);\
	assert_char_stream((b)->last_deleted);\
	assert_char_stream((b)->cur_macro);\
	assert((b)->win_y + (b)->cur_y<(b)->num_lines);\
	assert((b)->num_lines > 0);\
	assert((b)->opt.tab_size > 0);\
	assert((b)->free_chars <= (b)->allocated_chars);\
	assert((b)->cur_line == (b)->win_y + (b)->cur_y);\
	assert((b)->cur_pos >= (b)->cur_line_desc->line_len || b->encoding != ENC_UTF8 || utf8len((b)->cur_line_desc->line[(b)->cur_pos] > 0));\
	assert_undo_buffer(&(b)->undo);\
}}

#define assert_buffer_content(b) {if ((b)) {\
	line_desc *ld;\
	ld = (line_desc *)b->line_desc_list.head;\
	while(ld->ld_node.next) {\
		assert_line_desc(ld, (b)->encoding);\
		if ((b)->syn) assert(ld->highlight_state.state != -1);\
		ld = (line_desc *)ld->ld_node.next;\
	}\
	if ((b)->syn) assert(b->attr_len < 0 || b->attr_len == calc_char_len(b->cur_line_desc, b->encoding));\
}}
#else
#define assert_buffer(b) ;
#define assert_buffer_content(b);
#endif

#include "syntax.h"

extern const char *key_binding[];

extern buffer *cur_buffer;

/* These are the global lists. */

extern list buffers, clips, macros;

/* This integer keeps the global turbo parameter. */

extern int turbo;


/* If true, the current line has changed and care must be taken
   to update the initial state of the following lines. */

extern bool need_attr_update;


/* If true, we want the hardwired ANSI terminal, not a real one. */

extern bool ansi;


/* If true, we want requests by column, otherwise by row. */

extern bool req_order;


/* The status bar is displayed */

extern bool status_bar;


/* If true, we want abbreviated screen updates. */

extern bool fast_gui;


/* Recorded macros use long command names */

extern bool verbose_macros;


/* If true, we want syntax highlighting. */

extern bool do_syntax;


/* This flag can be set anywhere to false, and will become true if the user
   hits the interrupt key (usually CTRL-'\'). It is handled through SIGQUIT and
   SIGINT. */

extern bool stop;


/* This is set by the signal handler whenever a SIGWINCH happens. */

extern bool window_changed_size;


/* This vector associates to an extended key code (as returned by
get_key_code()) its input class. */

extern const input_class char_class[];

/* This vector associates key codes to strings indicating the
key combinations required to produce those key codes. */

extern const char *key_stroke[];

/* A boolean recording whether the last replace was for an empty string
  (of course, this can happen only with regular expressions). */

extern bool last_replace_empty_match;


/* This number defines the macro hash table size. This table can have
   conflicts. */

#define MACRO_HASH_TABLE_SIZE (101)

/* There are several functions that set the status bar:
   print_message(), print_prompt() and input_refresh(), and
   draw_status_bar(). If we're suspended while a requester is up, this
   is how request() knows what to do to properly restore the status bar
   upon resume. */
extern void (*resume_status_bar)(const char *message);


/* Upcasing vectors for the regex library. */
extern unsigned char localised_up_case[];
extern const unsigned char ascii_up_case[];

#include "keycodes.h"
#include "names.h"
#include "errors.h"
#include "protos.h"
#include "utf8.h"
#include "debug.h"

/* In the unfortunate case we are compiling in some known system
   with a completely different handling of binary and ASCII files,
   we force the use of binary files. */

#ifdef O_BINARY
#define READ_FLAGS  O_RDONLY | O_BINARY
#define WRITE_FLAGS O_CREAT | O_TRUNC | O_WRONLY | O_BINARY
#else
#define READ_FLAGS  O_RDONLY
#define WRITE_FLAGS O_CREAT | O_TRUNC | O_WRONLY
#endif<|MERGE_RESOLUTION|>--- conflicted
+++ resolved
@@ -1,12 +1,7 @@
 /* Main typedefs and defines.
 
-<<<<<<< HEAD
-	Copyright (C) 1993-1998 Sebastiano Vigna
-	Copyright (C) 1999-2016 Todd M. Lewis and Sebastiano Vigna
-=======
 	Copyright (C) 1993-1998 Sebastiano Vigna 
 	Copyright (C) 1999-2017 Todd M. Lewis and Sebastiano Vigna
->>>>>>> 231b9a4b
 
 	This file is part of ne, the nice editor.
 
