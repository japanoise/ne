--- conflicted
+++ resolved
@@ -1,12 +1,7 @@
 /* Command table manipulation functions and vectors.
 
-<<<<<<< HEAD
    Copyright (C) 1993-1998 Sebastiano Vigna
    Copyright (C) 1999-2016 Todd M. Lewis and Sebastiano Vigna
-=======
-   Copyright (C) 1993-1998 Sebastiano Vigna 
-   Copyright (C) 1999-2017 Todd M. Lewis and Sebastiano Vigna
->>>>>>> 231b9a4b
 
    This file is part of ne, the nice editor.
 
@@ -47,30 +42,17 @@
 } command;
 
 
-<<<<<<< HEAD
-#define NO_ARGS               (1<<1)         /* This command must be called without argument. */
-#define ARG_IS_STRING         (1<<2)         /* The argument is a string (default is a number). */
-#define IS_OPTION             (1<<3)         /* The command controls an option,
-                                                and can be played while exec_only_options is true. */
-#define DO_NOT_RECORD         (1<<4)         /* Never record this command. */
-#define EMPTY_STRING_OK       (1<<5)         /* This command can accept an empty string ("") as an argument. */
-=======
 #define NO_ARGS          (1<<1)   /* This command must be called without argument. */
 #define ARG_IS_STRING    (1<<2)   /* The argument is a string (default is a number). */
 #define IS_OPTION        (1<<3)   /* The command controls an option,
                                      and can be played while exec_only_options is true. */
 #define DO_NOT_RECORD    (1<<4)   /* Never record this command. */
 #define EMPTY_STRING_OK  (1<<5)   /* This command can accept an empty string ("") as an argument. */
->>>>>>> 231b9a4b
 
 
 /* These macros makes the following vector more readable. */
 
-<<<<<<< HEAD
-#define HELP_LEN(x)  (sizeof(x ## _HELP) / sizeof(char *) - 1)
-=======
 #define HELP_LEN(x)         (sizeof(x ## _HELP) / sizeof(char *) - 1)
->>>>>>> 231b9a4b
 #define NAHL(x) x ## _NAME, x ##_ABBREV, x ## _HELP, HELP_LEN(x)
 
 /* This is the command vector. Note that the command names come from names.h,
